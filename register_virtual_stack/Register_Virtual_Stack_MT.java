package register_virtual_stack;

/** 
 * Albert Cardona, Ignacio Arganda-Carreras and Stephan Saalfeld 2009. 
 * This work released under the terms of the General Public License in its latest edition. 
 * */

import ij.IJ;
import ij.gui.GenericDialog;
import ij.gui.Plot;
import ij.plugin.PlugIn;
import ij.VirtualStack;
import ij.ImagePlus;
import ij.process.ByteProcessor;
import ij.process.ImageProcessor;
import ij.io.FileSaver;
import ij.io.OpenDialog;


import java.util.ArrayList;
import java.util.Arrays;
import java.util.Collection;
import java.util.List;
import java.util.Random;
import java.awt.Color;
import java.awt.Rectangle;
import java.awt.TextField;
import java.awt.geom.AffineTransform;
import java.io.File;
import java.io.FileWriter;
import java.io.FilenameFilter;

import mpicbg.ij.FeatureTransform;
import mpicbg.ij.SIFT;
import mpicbg.ij.util.Util;
import mpicbg.imagefeatures.*;


import mpicbg.models.Model;
import mpicbg.models.NotEnoughDataPointsException;
import mpicbg.models.Point;
import mpicbg.models.PointMatch;



import mpicbg.trakem2.transform.AffineModel2D;
import mpicbg.trakem2.transform.CoordinateTransform;
import mpicbg.trakem2.transform.CoordinateTransformList;
import mpicbg.trakem2.transform.MovingLeastSquaresTransform;
import mpicbg.trakem2.transform.RigidModel2D;
import mpicbg.trakem2.transform.SimilarityModel2D;
import mpicbg.trakem2.transform.TransformMesh;
import mpicbg.trakem2.transform.TransformMeshMapping;
import mpicbg.trakem2.transform.TranslationModel2D;

import java.util.concurrent.ExecutionException;
import java.util.concurrent.ExecutorService;
import java.util.concurrent.Executors;
import java.util.concurrent.Future;
import java.util.concurrent.Callable;

import javax.swing.JFileChooser;

import bunwarpj.Transformation;
import bunwarpj.bUnwarpJ_;
import bunwarpj.trakem2.transform.CubicBSplineTransform;

/** 
 * Fiji plugin to register sequences of images in a concurrent (multi-thread) way.
 * <p>
 * <b>Requires</b>: a directory with images, of any size and type (8, 16, 32-bit gray-scale or RGB color)
 * <p>
 * <b>Performs</b>: registration of a sequence of images, by 6 different registration models:
 * <ul>
 * 				<li> Translation (no deformation)</li>
 * 				<li> Rigid (translation + rotation)</li>
 * 				<li> Similarity (translation + rotation + isotropic scaling)</li>
 * 				<li> Affine (free affine transformation)</li>
 * 				<li> Elastic (consistent elastic deformations by B-splines)</li>
 * 				<li> Moving least squares (maximal warping)</li>
 * </ul>
 * <p>
 * <b>Outputs</b>: the list of new images, one for slice, into a target directory as .tif files.
 * <p>
 * For a detailed documentation, please visit the plugin website at:
 * <p>
 * <A target="_blank" href="http://pacific.mpi-cbg.de/wiki/Register_Virtual_Stack_Slices">http://pacific.mpi-cbg.de/wiki/Register_Virtual_Stack_Slices</A>
 * 
 * @version 11/02/2009
 * @author Ignacio Arganda-Carreras (ignacio.arganda@gmail.com), Stephan Saalfeld and Albert Cardona
 */
public class Register_Virtual_Stack_MT implements PlugIn 
{

	// Registration types
	/** translation registration model id */
	public static final int TRANSLATION 			= 0;
	/** rigid-body registration model id */
	public static final int RIGID 					= 1;
	/** rigid-body + isotropic scaling registration model id */
	public static final int SIMILARITY 				= 2;
	/** affine registration model id */
	public static final int AFFINE 					= 3;
	/** elastic registration model id */
	public static final int ELASTIC 				= 4;
	/** maximal warping registration model id */
	public static final int MOVING_LEAST_SQUARES 	= 5;
	
	/** index of the features model check-box */
	public static int featuresModelIndex = Register_Virtual_Stack_MT.RIGID;
	/** index of the registration model check-box */
	public static int registrationModelIndex = Register_Virtual_Stack_MT.RIGID;
	/** working directory path */
	public static String currentDirectory = (OpenDialog.getLastDirectory() == null) ? 
					 OpenDialog.getDefaultDirectory() : OpenDialog.getLastDirectory();
					 
	/** advance options flag */
	public static boolean advanced = false;
	/** shrinkage constraint flag */
	public static boolean non_shrinkage = false;
	/** save transformation flag */
	public static boolean save_transforms = false;
	
	// Regularization 
	/** scaling regularization parameter [0.0-1.0] */
	public static double tweakScale = 0.95;
	/** shear regularization parameter [0.0-1.0] */
	public static double tweakShear = 0.95;
	/** isotropy (aspect ratio) regularization parameter [0.0-1.0] */
	public static double tweakIso = 0.95;
	
	/** display relaxation graph flag */
	public static boolean displayRelaxGraph = false;
	
	// Image centers
	/** array of x- coordinate image centers */ 
	private static double[] centerX = null;
	/** array of y- coordinate image centers */
	private static double[] centerY = null;
	
	/** post-processing flag */
	public static boolean postprocess = true;

	/** registration model string labels */
	public static final String[] registrationModelStrings =
			       {"Translation          -- no deformation                      ",
	  	            "Rigid                -- translate + rotate                  ",
			        "Similarity           -- translate + rotate + isotropic scale",
			        "Affine               -- free affine transform               ",
			        "Elastic              -- bUnwarpJ splines                    ",
			        "Moving least squares -- maximal warping                     "};
	

	/** feature model string labels */
	public final static String[] featuresModelStrings = new String[]{ "Translation", "Rigid", "Similarity", "Affine" };
	/** relaxation threshold (if the difference between last two iterations is below this threshold, the relaxation stops */
	public static final float STOP_THRESHOLD = 0.01f;
	/** maximum number of iterations in the relaxation loop */
<<<<<<< HEAD
	public static final int MAX_ITER = 1;
=======
	public static final int MAX_ITER = 300;
>>>>>>> f3f773fd

	//---------------------------------------------------------------------------------
	/**
	 * Plug-in run method
	 * 
	 * @param arg plug-in arguments
	 */
	public void run(String arg) 
	{
		GenericDialog gd = new GenericDialog("Register Virtual Stack");

		gd.addChoice("Feature extraction model: ", featuresModelStrings, featuresModelStrings[featuresModelIndex]);
		gd.addChoice("Registration model: ", registrationModelStrings, registrationModelStrings[registrationModelIndex]);
		gd.addCheckbox("Advanced setup", advanced);	
		gd.addCheckbox("Shrinkage constrain", non_shrinkage);
		gd.addCheckbox("Save transforms", save_transforms);
		
		gd.showDialog();
		
		// Exit when canceled
		if (gd.wasCanceled()) 
			return;
				
		featuresModelIndex = gd.getNextChoiceIndex();
		registrationModelIndex = gd.getNextChoiceIndex();
		advanced = gd.getNextBoolean();
		non_shrinkage = gd.getNextBoolean();
		save_transforms = gd.getNextBoolean();

		// Choose source image folder
		JFileChooser chooser = new JFileChooser();
		if(currentDirectory != null)
			chooser.setCurrentDirectory(new java.io.File(currentDirectory));
		else
			chooser.setCurrentDirectory(new java.io.File("."));
	    chooser.setDialogTitle("Choose directory with Source images");
	    chooser.setFileSelectionMode(JFileChooser.DIRECTORIES_ONLY);
	    chooser.setAcceptAllFileFilterUsed(false);
	    if (chooser.showOpenDialog(gd) != JFileChooser.APPROVE_OPTION)
	    	return;
	     		
		String source_dir = chooser.getSelectedFile().toString();
		if (null == source_dir) 
			return;
		source_dir = source_dir.replace('\\', '/');
		if (!source_dir.endsWith("/")) source_dir += "/";

		// Choose target folder to save images into
		chooser.setDialogTitle("Choose directory to store Output images");
		if (chooser.showOpenDialog(gd) != JFileChooser.APPROVE_OPTION)
	    	return;
		
		String target_dir = chooser.getSelectedFile().toString();
		if (null == target_dir) 
			return;
		target_dir = target_dir.replace('\\', '/');
		if (!target_dir.endsWith("/")) target_dir += "/";
		
		// Select folder to save the transformation files if
		// the "Save transforms" check-box was checked.
		String save_dir = null;
		if(save_transforms)
		{
			// Choose target folder to save images into
			chooser.setDialogTitle("Choose directory to store Transform files");
			if (chooser.showOpenDialog(gd) != JFileChooser.APPROVE_OPTION)
		    	return;
			
			save_dir = chooser.getSelectedFile().toString();
			if (null == save_dir) 
				return;
			save_dir = save_dir.replace('\\', '/');
			if (!save_dir.endsWith("/")) save_dir += "/";
		}
		
		// Select reference
		String referenceName = null;						
		if(non_shrinkage == false)
		{		
			// Choose reference image
			chooser.setDialogTitle("Choose reference image");
			chooser.setCurrentDirectory(new java.io.File(source_dir));
			chooser.setFileSelectionMode(JFileChooser.FILES_ONLY);
			chooser.setAcceptAllFileFilterUsed(true);
			if (chooser.showOpenDialog(gd) != JFileChooser.APPROVE_OPTION)
				return;
			referenceName = chooser.getSelectedFile().getName();
		}


		// Execute registration
		exec(source_dir, target_dir, save_dir, referenceName, featuresModelIndex, registrationModelIndex, advanced, non_shrinkage);
	}
	//-----------------------------------------------------------------------------------
	/** 
	 * Execution method. Execute registration after setting parameters. 
	 * 
	 * @param source_dir Directory to read all images from, where each image is a slice in a sequence. Their names must be bit-sortable, i.e. if numbered, they must be padded with zeros.
	 * @param target_dir Directory to store registered slices into.
	 * @param save_dir Directory to store transform files into.
	 * @param referenceName File name of the reference image.
	 * @param featuresModelIndex Index of the features extraction model (0=TRANSLATION, 1=RIGID, 2=SIMILARITY, 3=AFFINE)
	 * @param registrationModelIndex Index of the registration model (0=TRANSLATION, 1=RIGID, 2=SIMILARITY, 3=AFFINE, 4=ELASTIC, 5=MOVING_LEAST_SQUARES)
	 * @param advanced Triggers showing parameters setup dialogs
	 * @param non_shrink Triggers showing non-shrinking dialog (if advanced options are selected as well) and execution
	 */
	static public void exec(
			final String source_dir, 
			final String target_dir,
			final String save_dir,
			final String referenceName,
			final int featuresModelIndex, 
			final int registrationModelIndex, 
			final boolean advanced,
			final boolean non_shrink) 
	{
		Param p = new Param();
		Param.featuresModelIndex = featuresModelIndex;
		Param.registrationModelIndex = registrationModelIndex;
		
		if(non_shrink)
		{
			p.elastic_param.divWeight = 0.1;
			p.elastic_param.curlWeight = 0.1;
			p.elastic_param.landmarkWeight = 1.0;
			p.elastic_param.consistencyWeight = 0.0;
			p.elastic_param.imageWeight = 0.0;			
		}
		
		// Show parameter dialogs when advanced option is checked
		if (advanced && !p.showDialog())
			return;
		if (non_shrink && advanced && !showRegularizationDialog(p))
			return;
		exec(source_dir, target_dir, save_dir, referenceName, p, non_shrink);
	}

	//-----------------------------------------------------------------------------------
	/**
	 * Execute registration when all parameters are set.
	 * 
	 * @param source_dir Directory to read all images from, where each image is a slice in a sequence. Their names must be bit-sortable, i.e. if numbered, they must be padded with zeros.
	 * @param target_dir Directory to store registered slices into.
	 * @param save_dir Directory to store transform files into.
	 * @param referenceName File name of the reference image (if necessary, for non-shrinkage mode, it can be null)
	 * @param p Registration parameters
	 * @param non_shrink non shrinking mode flag
	 */
	public static void exec(
			final String source_dir, 
			final String target_dir, 
			final String save_dir,
			final String referenceName, 
			final Param p, 
			final boolean non_shrink) 
	{
		// get file listing
		final String exts = ".tif.jpg.png.gif.tiff.jpeg.bmp.pgm";
		final String[] names = new File(source_dir).list(new FilenameFilter() 
		{
			public boolean accept(File dir, String name) 
			{
				int idot = name.lastIndexOf('.');
				if (-1 == idot) return false;
				return exts.contains(name.substring(idot).toLowerCase());
			}
		});
		Arrays.sort(names);
				
		if(non_shrink)
		{
			// Execute registration with shrinkage constrain,
			// so no reference is needed
			exec(source_dir, names, target_dir, save_dir, p);
			return;
		}
		
		int referenceIndex = -1;
		for(int i = 0; i < names.length; i++)
			if(names[i].equals(referenceName))
			{
				referenceIndex = i;
				break;
			}
		
		if(referenceIndex == -1)
		{
			IJ.error("The reference image was not found in the source folder!");
			return;
		}
		
		//IJ.log("Reference index = " + referenceIndex);

		// Execute registration with sorted source file names and reference image index
		exec(source_dir, names, referenceIndex, target_dir, save_dir, p);
	}
	
	//-----------------------------------------------------------------------------------------
	/**
	 * Registration parameters class. It stores SIFT and bUnwarpJ registration parameters. 
	 *
	 */
	public static class Param
	{	
		/** SIFT parameters */
		public final FloatArray2DSIFT.Param sift = new FloatArray2DSIFT.Param();
		
		/**
		 * Closest/next neighbor distance ratio
		 */
		public static float rod = 0.92f;
		
		/**
		 * Maximal allowed alignment error in pixels
		 */
		public static float maxEpsilon = 25.0f;
		
		/**
		 * Inlier/candidates ratio
		 */
		public static float minInlierRatio = 0.05f;
		
		/**
		 * Implemented transformation models for choice
	 	 *  0=TRANSLATION, 1=RIGID, 2=SIMILARITY, 3=AFFINE
		 */
		public static int featuresModelIndex = Register_Virtual_Stack_MT.RIGID;

		/**
		 * Implemented transformation models for choice
	 	*  0=TRANSLATION, 1=RIGID, 2=SIMILARITY, 3=AFFINE, 4=ELASTIC, 5=MOVING_LEAST_SQUARES
		 */
		public static int registrationModelIndex = Register_Virtual_Stack_MT.RIGID;
                
		/** bUnwarpJ parameters for consistent elastic registration */
        public bunwarpj.Param elastic_param = new bunwarpj.Param();        
        
        //---------------------------------------------------------------------------------
        /**
         * Shows parameter dialog when "advanced options" is checked
         * @return false when dialog is canceled or true when is not
         */
		public boolean showDialog() 
		{
			// Feature extraction parameters
			GenericDialog gd = new GenericDialog("Feature extraction");
			gd.addMessage( "Scale Invariant Interest Point Detector:" );
			gd.addNumericField( "initial_gaussian_blur :", sift.initialSigma, 2, 6, "px" );
			gd.addNumericField( "steps_per_scale_octave :", sift.steps, 0 );
			gd.addNumericField( "minimum_image_size :", sift.minOctaveSize, 0, 6, "px" );
			gd.addNumericField( "maximum_image_size :", sift.maxOctaveSize, 0, 6, "px" );
			
			gd.addMessage( "Feature Descriptor:" );
			gd.addNumericField( "feature_descriptor_size :", 8, 0 );
			gd.addNumericField( "feature_descriptor_orientation_bins :", sift.fdBins, 0 );
			gd.addNumericField( "closest/next_closest_ratio :", rod, 2 );
			
			gd.addMessage( "Geometric Consensus Filter:" );
			gd.addNumericField( "maximal_alignment_error :", maxEpsilon, 2, 6, "px" );
			gd.addNumericField( "inlier_ratio :", minInlierRatio, 2 );
			gd.addChoice( "Feature_extraction_model :", featuresModelStrings, featuresModelStrings[ featuresModelIndex ] ); // rigid

			gd.addMessage("Registration:");
			gd.addChoice( "Registration_model:", registrationModelStrings, registrationModelStrings[ registrationModelIndex ] ); // rigid

			gd.showDialog();

			// Exit when canceled
			if (gd.wasCanceled()) 
				return false;

			sift.initialSigma = (float) gd.getNextNumber();
			sift.steps = (int) gd.getNextNumber();
			sift.minOctaveSize = (int) gd.getNextNumber();
			sift.maxOctaveSize = (int) gd.getNextNumber();

			sift.fdSize = (int) gd.getNextNumber();
			sift.fdBins = (int) gd.getNextNumber();
			rod = (float) gd.getNextNumber();

			maxEpsilon = (float) gd.getNextNumber();
			minInlierRatio = (float) gd.getNextNumber();
			featuresModelIndex = gd.getNextChoiceIndex();

			registrationModelIndex = gd.getNextChoiceIndex();
                      
			// Show bUnwarpJ parameters if elastic registration
			if (registrationModelIndex == Register_Virtual_Stack_MT.ELASTIC)
			{								
				if (!this.elastic_param.showDialog())
					return false;
			}

			return true;
		}
	} // end class Param
	
	//-----------------------------------------------------------------------------------------
	/**
	 * Execute registration with non-shrinking constrain 
	 * 
	 * @param source_dir Directory to read all images from, where each image is a slice in a sequence. Their names must be bit-sortable, i.e. if numbered, they must be padded with zeros.
	 * @param sorted_file_names Array of sorted source file names.
	 * @param target_dir Directory to store registered slices into.
	 * @param save_dir Directory to store transform files into.
	 * @param p registration parameters
	 */
	public static void exec(
			final String source_dir, 
			final String[] sorted_file_names,
			final String target_dir, 
			final String save_dir,
			final Param p) 
	{		
		// Check if source and output directories are different
		if (source_dir.equals(target_dir)) 
		{
			IJ.error("Source and target directories MUST be different\n or images would get overwritten.\nDid NOT register stack slices.");
			return;
		}
		// Check if the registration model is known
		if (Param.registrationModelIndex < TRANSLATION || Param.registrationModelIndex > MOVING_LEAST_SQUARES) 
		{
			IJ.error("Don't know how to process registration type " + Param.registrationModelIndex);
			return;
		}
		
		// Executor service to run concurrent tasks
		final ExecutorService exe = Executors.newFixedThreadPool(Runtime.getRuntime().availableProcessors());
		
		// Select features model to select the correspondences in every image
		Model< ? > featuresModel;
		switch ( Param.featuresModelIndex )
		{
			case Register_Virtual_Stack_MT.TRANSLATION:
				featuresModel = new TranslationModel2D();
				break;
			case Register_Virtual_Stack_MT.RIGID:
				featuresModel = new RigidModel2D();
				break;
			case Register_Virtual_Stack_MT.SIMILARITY:
				featuresModel = new SimilarityModel2D();
				break;
			case Register_Virtual_Stack_MT.AFFINE:
				featuresModel = new AffineModel2D();
				break;
			default:
				IJ.error("ERROR: unknown featuresModelIndex = " + Param.featuresModelIndex);
				return;
		}		
		
		// Array of inliers for every image with the consecutive one
		final List< PointMatch >[] inliers = new ArrayList [sorted_file_names.length-1];
		CoordinateTransform[] transform = new CoordinateTransform [sorted_file_names.length];
		// Initialize arrays of image center coordinates
		centerX = new double[sorted_file_names.length];
		centerY = new double[sorted_file_names.length];
		
		// Set first transform to Identity
		transform[0] = new RigidModel2D();
		
		// FIRST LOOP (calculate correspondences and first RIGID solution)
		final ArrayList<Feature>[] fs = new ArrayList[sorted_file_names.length];
		final Future<ArrayList<Feature>> fu[] = new Future[sorted_file_names.length];
		try{
			// Extract features for all images
			for (int i=0; i<sorted_file_names.length; i++) 
			{
				IJ.showStatus("Extracting features from slices...");
				final ImagePlus imp = IJ.openImage(source_dir + sorted_file_names[i]);
				// Store image center coordinates
				centerX[i] = imp.getWidth() / 2;
				centerY[i] = imp.getHeight() / 2;
				// Submit job to extract features
				fu[i] = exe.submit(extractFeatures(p, imp.getProcessor()));
				
			}
			// Join threads of feature extraction
			for (int i=0; i<sorted_file_names.length; i++) 	
			{
				IJ.showStatus("Extracting features " + (i+1) + "/" + sorted_file_names.length);
				IJ.showProgress((double) (i+1) / sorted_file_names.length);
				fs[i] = fu[i].get();
			}
			
			// Match features				
			final Future<ArrayList<PointMatch>>[] fpm = new Future[sorted_file_names.length-1];
			// Loop over the sequence to select correspondences by pairs			
			for (int i=1; i<sorted_file_names.length; i++) 
			{							
				IJ.showStatus("Matching features...");							
				
				// Match features (create candidates)											
					
				// Filter candidates into inliers (concurrent way)
				try {
					fpm[i-1] = exe.submit(matchFeatures(p, fs[i], fs[i-1], featuresModel));
					
				} 
				catch ( NotEnoughDataPointsException e ) 
				{
					IJ.log("No features model found for file " + i + ": " + sorted_file_names[i]);
					// If the feature extraction does not find correspondences, then
					// only the elastic registration can be performed
					if(Param.registrationModelIndex != Register_Virtual_Stack_MT.ELASTIC)
					{
						IJ.error("No features model found for file " + i + ": " + sorted_file_names[i]);
						return;
					}
				}
			}
			// Join threads of feature matching
			for (int i=1; i<sorted_file_names.length; i++) 			
			{
				IJ.showStatus("Matching features " + (i+1) + "/" + sorted_file_names.length);
				IJ.showProgress((double) (i+1) / sorted_file_names.length);
				inliers[i-1] = fpm[i-1].get();
				if(inliers[i-1].size() < 2)
					IJ.log("Error: not model found for images " + sorted_file_names[i-1] + " and " + sorted_file_names[i] );
			}
			
			// Rigidly register
			for (int i=1; i<sorted_file_names.length; i++) 			
			{
				IJ.showStatus("Registering slice " + (i+1) + "/" + sorted_file_names.length);
				IJ.showProgress((double) (i+1) / sorted_file_names.length);
				
				// First approach with a RIGID transform
				RigidModel2D initialModel = new RigidModel2D();
				// We apply first the previous transform to the points in the previous image
				inliers[i-1] = applyTransformReverse(inliers[i-1], transform[i-1]);
				initialModel.fit(inliers[i-1]);
				// Assign initial model
				transform[i] = initialModel;

			}				
		
			//  we apply transform to the points in the last image
			PointMatch.apply(inliers[inliers.length-1] , transform[transform.length-1]);
			
			
			// Relax points
			IJ.showStatus("Relaxing inliers...");
			if( !relax(inliers, transform, p))
			{
				IJ.log("Error when relaxing inliers!");
				return;
			}

			// Post-processing
			if( postprocess )
			{
				postProcessTransforms(transform);
			}
			
			// Create final images.
			IJ.showStatus("Calculating final images...");
			if(createResults(source_dir, sorted_file_names, target_dir, save_dir, exe, transform) == false)
			{
				IJ.log("Error when creating target images");
				return;
			}
		
		}catch (Exception e) {
			IJ.error("ERROR: " + e);
			e.printStackTrace();
		} finally {
			IJ.showProgress(1);
			IJ.showStatus("Done!");
			exe.shutdownNow();
		}
		
		
		
	} // end method exec (non-shrinking)

	
	//-----------------------------------------------------------------------------------------
	/**
	 * Apply a transformation to the second point (P2) of a list of Point matches
	 * 
	 * @param list list of point matches
	 * @param t transformation to be applied
	 * 
	 * @return new list of point matches (after the transformation)
	 */
	public static List<PointMatch> applyTransformReverse(
			List<PointMatch> list,
			CoordinateTransform t) 
	{
		
		// We need to flip the point matches in order to apply the previous transform 
		List<PointMatch> new_list = (List<PointMatch>) PointMatch.flip(list);
		PointMatch.apply(new_list, t);
		// and flip back
		new_list = (List<PointMatch>) PointMatch.flip(new_list);
		
		return new_list;
	}

	//-----------------------------------------------------------------------------------------
	/**
	 * Relax inliers 
	 * 
	 * @param inliers array of list of inliers in the sequence (one per pair of slices) 
	 * @param transform array of relaxed transforms (output)
	 * @param p registration parameters
	 * @return true or false in case of proper result or error
	 */
	public static boolean relax(
			List<PointMatch>[] inliers,
			CoordinateTransform[] transform, 
			Param p) 
<<<<<<< HEAD
	{
		// TODO: Elastic registration not implemented yet
		//if(Param.registrationModelIndex == Register_Virtual_Stack_MT.ELASTIC)
			//return true;
			
=======
	{			
>>>>>>> f3f773fd
		final boolean display = displayRelaxGraph;
		
		// Display mean distance
		int n_iterations = 0;
		float[] mean_distance = new float[MAX_ITER+1];		
		for(int iSlice = 0; iSlice < inliers.length; iSlice++)
			mean_distance[0] += PointMatch.meanDistance(inliers[iSlice]);
		
		mean_distance[0] /= inliers.length;
		
		
		// Array to keep order of relaxation
		int[] index = new int[inliers.length+1];
		for(int i = 0; i < index.length; i++)
			index[i] = i;
						
		for(int n = 0; n < MAX_ITER; n++)				
		{							
			n_iterations++;
			
			//IJ.log("Relax iteration " + n_iterations);
			
			// Randomize order of relaxation
			randomize(index);
			
			/*
			String s = new String("index order = [");
			for(int j = 0; j < index.length; j++)
				s += " " + index[j];
			s+= "]";
			IJ.log(s);
			*/
			
			for(int j = 0; j < index.length; j++)
			{
				final int iSlice = index[j];
												
				CoordinateTransform t = getCoordinateTransform(p);
				if(t instanceof CubicBSplineTransform)
				{
					( (CubicBSplineTransform) t ).set(p.elastic_param, (int)centerX[j]*2, (int)centerY[j]*2,
							(int)centerX[j]*2, (int)centerY[j]*2);
				}
				
				// First slice is treated in a special way
				if(iSlice == 0)
				{
					// First matches (we flip the matches in order to transform the first image too)

					ArrayList<PointMatch> firstMatches = new ArrayList <PointMatch>();
					PointMatch.flip(inliers[0], firstMatches);
					try{
						// Fit inliers given the registration model
						fitInliers(p, t, firstMatches);
						regularize(t, 0);

						// Update inliers (P1 of current slice and P2 in next slice)				
						inliers[0] = applyTransformReverse(inliers[0], t);

						// Update list of transforms
						transform[0] = t;										
					}
					catch(Exception e)
					{
						e.printStackTrace();
						IJ.error("Error when relaxing first matches...");
						return false;
					}
				}
				else
				{
					// Rest of matches				
					// Create list of combined inliers (each image with the previous and the next one). 
					List<PointMatch> combined_inliers = new ArrayList<PointMatch>(inliers[iSlice-1]);
					// if not last slice
					if(iSlice-1 < inliers.length-1)
					{
						// Combine matches with next slice
						ArrayList<PointMatch> flippedMatches = new ArrayList <PointMatch>();
						PointMatch.flip(inliers[iSlice], flippedMatches);
						for(final PointMatch match : flippedMatches )
							combined_inliers.add(match);
					}					

					//t = getCoordinateTransform(p);

					try{
						// Fit inliers given the registration model
						fitInliers(p, t, combined_inliers);
						regularize(t, iSlice);

						// Update inliers (P1 of current slice and P2 in next slice)
						PointMatch.apply(inliers[iSlice-1], t);
						if(iSlice-1 < inliers.length-1)
							inliers[iSlice] = applyTransformReverse(inliers[iSlice], t);

						// Update list of transforms
						transform[iSlice] = t;										
					}
					catch(Exception e)
					{
						e.printStackTrace();
						IJ.error("Error when relaxing...");
						return false;
					}
				
				}
			} // end for random indexes
			
			mean_distance[n+1] = 0;		
			for(int k = 0; k < inliers.length; k++)
				mean_distance[n+1] += PointMatch.meanDistance(inliers[k]);

			mean_distance[n+1] /= inliers.length;						

			if(Math.abs(mean_distance[n+1] - mean_distance[n]) < STOP_THRESHOLD)
				break;

			
		} // end for iterations (n)
		
		if(display)
		{
			// Plot mean distance		
			float[] x_label = new float[n_iterations+1];
			for(int i = 0; i < x_label.length; i++)
				x_label[i] = (float) i;
			float[] distance = new float[n_iterations+1];
			for(int i = 0; i < distance.length; i++)
				distance[i] = mean_distance[i];

			Plot pl = new Plot("Mean distance", "iterations", "MSE", x_label, distance);
			pl.setColor(Color.MAGENTA);
			pl.show();
		}
		
		return true;
	} // end method relax
	
	//-----------------------------------------------------------------------------------------	
	/**
	 * Randomize array of integers
	 * 
	 * @param array array of integers to randomize
	 */
	public static void randomize(final int[] array) 
	{
		Random generator = new Random();
		
		final int n = array.length;
		
		for(int i = 0; i < n; i ++)
		{
			final int randomIndex1 = generator.nextInt( n );
			final int randomIndex2 = generator.nextInt( n );
			// Swap values
			final int aux = array[randomIndex1];
			array[randomIndex1] = array[randomIndex2];
			array[randomIndex2] = aux;
		}
		
	}// end method randomize
	
	//-----------------------------------------------------------------------------------------	
	/** 
	 * Create final target images  
	 * 
	 * @param source_dir Directory to read all images from, where each image is a slice in a sequence. Their names must be bit-sortable, i.e. if numbered, they must be padded with zeros.
	 * @param sorted_file_names Array of sorted source file names.
	 * @param target_dir Directory to store registered slices into.
	 * @param save_dir Directory to store transform files into (null if transformations are not saved).
	 * @param exe executor service to save the images.
	 * @param transform array of transforms for every source image (including the first one).
	 * @return true or false in case of proper result or error
	 */
	public static boolean createResults(
			final String source_dir, 
			final String[] sorted_file_names,
			final String target_dir,
			final String save_dir,
			final ExecutorService exe,
			final CoordinateTransform[] transform) 
	{
		
		ImagePlus imp2 = IJ.openImage(source_dir + sorted_file_names[0]);
		
		// Common bounds to create common frame for all images
		final Rectangle commonBounds = new Rectangle(0, 0, imp2.getWidth(), imp2.getHeight());
		// List of bounds in the forward registration
		final List<Rectangle> bounds = new ArrayList<Rectangle>();
			
		// Apply transform	
		final Future<Boolean>[] save_job = new Future[sorted_file_names.length];
		for (int i=0; i<sorted_file_names.length; i++) 
		{				
			// Open next image
			imp2 = IJ.openImage(source_dir + sorted_file_names[i]);
			// Calculate transform mesh
			TransformMesh mesh = new TransformMesh(transform[i], 32, imp2.getWidth(), imp2.getHeight());
			TransformMeshMapping mapping = new TransformMeshMapping(mesh);
						
			// Create interpolated deformed image with black background
			imp2.getProcessor().setValue(0);
			imp2.setProcessor(imp2.getTitle(), mapping.createMappedImageInterpolated(imp2.getProcessor()));						
			
			//imp2.show();

			// Accumulate bounding boxes, so in the end they can be reopened and re-saved with an enlarged canvas.
			final Rectangle currentBounds = mesh.getBoundingBox();			
			bounds.add(currentBounds);									
			
			//IJ.log(i + ": current bounding box = [" + currentBounds.x + " " + currentBounds.y + " " + currentBounds.width + " " + currentBounds.height + "]");
			
			// Update common bounds
			int min_x = commonBounds.x;
			int min_y = commonBounds.y;
			int max_x = commonBounds.x + commonBounds.width;
			int max_y = commonBounds.y + commonBounds.height;
			
			if(currentBounds.x < commonBounds.x)
				min_x = currentBounds.x;
			if(currentBounds.y < commonBounds.y)
				min_y = currentBounds.y;
			if(currentBounds.x + currentBounds.width > max_x)
				max_x = currentBounds.x + currentBounds.width;
			if(currentBounds.y + currentBounds.height > max_y)
				max_y = currentBounds.y + currentBounds.height;
			
			commonBounds.x = min_x;
			commonBounds.y = min_y;
			commonBounds.width = max_x - min_x;
			commonBounds.height = max_y - min_y;
			
			
			
			//IJ.log("common bounding box = [" + commonBounds.x + " " + commonBounds.y + " " + commonBounds.width + " " + commonBounds.height + "]");
			
			
			// Save target image
			save_job[i] = exe.submit(saveImage(imp2, makeTargetPath(target_dir, sorted_file_names[i])));	
		}
		
		// Wait for the intermediate output files to be saved
		for (int i=0; i<sorted_file_names.length; i++) 
		{
			Boolean saved_file = null;
			try{
				saved_file = save_job[i].get();
			} catch (InterruptedException e) {
				IJ.error("Interruption exception!");
				e.printStackTrace();
				return false;
			} catch (ExecutionException e) {
				IJ.error("Execution exception!");
				e.printStackTrace();
				return false;
			}
			
			if( saved_file.booleanValue() == false)
			{
				IJ.log("Error while saving: " +  makeTargetPath(target_dir, sorted_file_names[i]));
				return false;
			}
			
		}
		
		
		//IJ.log("\nFinal common bounding box = [" + commonBounds.x + " " + commonBounds.y + " " + commonBounds.width + " " + commonBounds.height + "]");
		
		// Adjust Forward bounds
		for ( int i = 0; i < bounds.size(); ++i )
		{
			final Rectangle b = bounds.get(i);
			b.x -= commonBounds.x;
			b.y -= commonBounds.y;
		}

		// Reopen all target images and repaint them on an enlarged canvas
		final Future<String>[] jobs = new Future[sorted_file_names.length];
		for (int j = 0, i=0; i<sorted_file_names.length; i++, j++) 
		{
			final Rectangle b = bounds.get(j);
			jobs[i] = exe.submit(resizeAndSaveImage(makeTargetPath(target_dir, sorted_file_names[i]), b.x, b.y, commonBounds.width, commonBounds.height));
		}
		

		// Join all and create VirtualStack
		final VirtualStack stack = new VirtualStack(commonBounds.width, commonBounds.height, null, target_dir);
		for (final Future<String> job : jobs) {
			String filename = null;
			try {
				filename = job.get();
			} catch (InterruptedException e) {
				IJ.error("Interruption exception!");
				e.printStackTrace();
				return false;
			} catch (ExecutionException e) {
				IJ.error("Execution exception!");
				e.printStackTrace();
				return false;
			}
			if (null == filename) {
				IJ.log("Image failed: " + filename);
				return false;
			}
			stack.addSlice(filename);
		}

		// Show registered stack
		new ImagePlus("Registered " + new File(source_dir).getName(), stack).show();
		
		// Save transforms
		if(save_dir != null)
		{
			saveTransforms(transform, save_dir, sorted_file_names, exe);			
		}

		IJ.showStatus("Done!");
		
		return true;
	}
	
	//-----------------------------------------------------------------------------------------
	/**
	 * Save transforms into XML files.
	 * @param transform array of transforms.
	 * @param save_dir directory to save transforms into.
	 * @param sorted_file_names array of sorted file image names.
	 * @param exe executor service to run everything concurrently.
	 * @return true if every file is save correctly, false otherwise.
	 */
	private static boolean saveTransforms(CoordinateTransform[] transform,
			String save_dir, String[] sorted_file_names, ExecutorService exe) 
	{
		
		final Future[] jobs = new Future[transform.length];
		
		for(int i = 0; i < transform.length; i ++)
		{
			jobs[i] = exe.submit(saveTransform(makeTransformPath(save_dir, sorted_file_names[i]), transform[i]) ); 
		}
		// Join
		for (final Future<String> job : jobs) {
			String filename = null;
			try {
				filename = job.get();
			} catch (InterruptedException e) {
				IJ.error("Interruption exception!");
				e.printStackTrace();
				return false;
			} catch (ExecutionException e) {
				IJ.error("Execution exception!");
				e.printStackTrace();
				return false;
			}
			if (null == filename) {
				IJ.log("Not able to save file: " + filename);
				return false;
			}
		}
		return true;
	}
	
	//-----------------------------------------------------------------------------------------	
	/**
	 * Execution method. Execute registration when all parameters are set.
	 * 
	 * @param source_dir Directory to read all images from, where each image is a slice in a sequence. Their names must be bit-sortable, i.e. if numbered, they must be padded with zeros.
	 * @param sorted_file_names Array of sorted source file names.
	 * @param referenceIndex index of the reference image in the array of sorted source images.
	 * @param target_dir Directory to store registered slices into.
	 * @param save_dir Directory to store transform files into.
	 * @param p registration parameters.
	 */
	static public void exec(
			final String source_dir, 
			final String[] sorted_file_names,
			final int referenceIndex,
			final String target_dir, 
			final String save_dir,
			final Param p) 
	{
		// Check if source and output directories are different
		if (source_dir.equals(target_dir)) 
		{
			IJ.error("Source and target directories MUST be different\n or images would get overwritten.\nDid NOT register stack slices.");
			return;
		}
		// Check if the registration model is known
		if (Param.registrationModelIndex < TRANSLATION || Param.registrationModelIndex > MOVING_LEAST_SQUARES) 
		{
			IJ.error("Don't know how to process registration type " + Param.registrationModelIndex);
			return;
		}
				
		// Executor service to produce concurrent threads
		final ExecutorService exe = Executors.newFixedThreadPool(Runtime.getRuntime().availableProcessors());

		try {			

			ImagePlus imp1 = null;
			ImagePlus imp2 = IJ.openImage(source_dir + sorted_file_names[referenceIndex]);
			
			// Masks
			ImagePlus imp1mask = new ImagePlus();
			ImagePlus imp2mask = new ImagePlus();
			
			// Common bounds to create common frame for all images
			final Rectangle commonBounds = new Rectangle(0, 0, imp2.getWidth(), imp2.getHeight());
			
			// List of bounds in the forward registration
			final List<Rectangle> boundsFor = new ArrayList<Rectangle>();
			boundsFor.add(new Rectangle(0, 0, imp2.getWidth(), imp2.getHeight()));
			
			// Save the reference image, untouched:
			exe.submit(saveImage(imp2, makeTargetPath(target_dir, sorted_file_names[referenceIndex])));

			// Array of resulting coordinate transforms
			CoordinateTransform[] transform = new CoordinateTransform[sorted_file_names.length];
			
			// Forward registration (from reference image to the end of the sequence)			
			for (int i=referenceIndex+1; i<sorted_file_names.length; i++) 
			{												
				// Shift images
				imp1 = imp2;
				imp1mask = imp2mask;
				// Create empty mask for second image
				imp2mask = new ImagePlus();
				imp2 = IJ.openImage(source_dir + sorted_file_names[i]);
				
				// Select coordinate transform based on the registration model
				final CoordinateTransform t = getCoordinateTransform(p);	
				// Register
				if(!register( imp1, imp2, imp1mask, imp2mask, i, sorted_file_names,
						  source_dir, target_dir, exe, p, t, commonBounds, boundsFor, referenceIndex))
					return;		
				// Store transform
				transform[i] = t;
			}
			
			// Reference
			transform[referenceIndex] = new AffineModel2D();
			
			// Backward registration (from reference image to the beginning of the sequence)
			imp2 = IJ.openImage(source_dir + sorted_file_names[referenceIndex]);
			// Backward bounds
			final List<Rectangle> boundsBack = new ArrayList<Rectangle>();
			boundsBack.add(new Rectangle(0, 0, imp2.getWidth(), imp2.getHeight()));
			
			for (int i = referenceIndex-1; i >= 0; i--) 
			{				
				// Shift images
				imp1 = imp2;
				imp1mask = imp2mask;
				// Create empty mask for second image
				imp2mask = new ImagePlus();
				imp2 = IJ.openImage(source_dir + sorted_file_names[i]);
				
				// Select coordinate transform based on the registration model
				final CoordinateTransform t = getCoordinateTransform(p);	
				// Register
				if(!register( imp1, imp2, imp1mask, imp2mask, i, sorted_file_names,
						  source_dir, target_dir, exe, p, t, commonBounds, boundsBack, referenceIndex))
					return;		
				// Store transform
				transform[i] = t;
			}
			
			// Adjust transforms to the right position.
			// Since the transforms are relative to the previous image, we have 
			// the images to translate them to the origin of the previous image. 
			for(int i = 1, j = referenceIndex+1 ; i < boundsFor.size(); i++, j++)
			{
				final Rectangle b = boundsFor.get(i-1);
				// Copy coordinate transform with corresponding translation
				final CoordinateTransformList<CoordinateTransform> ctl = new CoordinateTransformList<CoordinateTransform>();
				ctl.add(transform[j]);
				
				
				final TranslationModel2D tr = new TranslationModel2D();
				tr.set(b.x, b.y);
				ctl.add(tr);
				
				transform[j] = ctl;				
			}
			for(int i = 1, j = referenceIndex-1 ; i < boundsBack.size(); i++, j--)
			{
				final Rectangle b = boundsBack.get(i-1);
				// Copy coordinate transform with corresponding translation
				final CoordinateTransformList<CoordinateTransform> ctl = new CoordinateTransformList<CoordinateTransform>();
				ctl.add(transform[j]);
				
				
				final TranslationModel2D tr = new TranslationModel2D();
				tr.set(b.x, b.y);
				ctl.add(tr);
				
				transform[j] = ctl;	
			}
			
			
			// Adjust Forward bounds
			for ( int i = 0; i < boundsFor.size(); ++i )
			{
				final Rectangle b = boundsFor.get(i);
				b.x -= commonBounds.x;
				b.y -= commonBounds.y;
			}
			
			// Adjust Backward bounds
			for ( int i = 0; i < boundsBack.size(); ++i )
			{
				final Rectangle b = boundsBack.get(i);
				b.x -= commonBounds.x;
				b.y -= commonBounds.y;
			}
			
			//IJ.log("Common bounds = " + commonBounds.x + " " + commonBounds.y + " " + commonBounds.width + " " + commonBounds.height);
			
			// Reopen all target images and repaint them on an enlarged canvas
			final Future[] jobs = new Future[sorted_file_names.length];						
			
			for (int j = 0, i=referenceIndex; i<sorted_file_names.length; i++, j++) 
			{
				final Rectangle b = boundsFor.get(j);								
				
				//IJ.log(i+": " + b.x + " " + b.y);
				
				// Resize and save;
				jobs[i] = exe.submit(resizeAndSaveImage(makeTargetPath(target_dir, sorted_file_names[i]), b.x, b.y, commonBounds.width, commonBounds.height));				
			}
			
			
			
			for (int j=1, i=referenceIndex-1; i>=0; i--, j++) 
			{
				final Rectangle b = boundsBack.get(j);
				
				//IJ.log(i+": " + b.x + " " + b.y);												
				// Resize and save
				jobs[i] = exe.submit(resizeAndSaveImage(makeTargetPath(target_dir, sorted_file_names[i]), b.x, b.y, commonBounds.width, commonBounds.height));								
			}
			

			// Join all and create VirtualStack
			final VirtualStack stack = new VirtualStack(commonBounds.width, commonBounds.height, null, target_dir);
			for (final Future<String> job : jobs) 
			{
				String filename = job.get();
				if (null == filename) 
				{
					IJ.log("Image failed: " + filename);
					return;
				}
				stack.addSlice(filename);
			}
			
			// Save transforms
			if(save_dir != null)
			{
				saveTransforms(transform, save_dir, sorted_file_names, exe);			
			}

			// Show registered stack
			new ImagePlus("Registered " + new File(source_dir).getName(), stack).show();

			IJ.showStatus("Done!");

		} catch (Exception e) {
			IJ.error("ERROR: " + e);
			e.printStackTrace();
		} finally {
			IJ.showProgress(1);
			exe.shutdownNow();
		}
	} // end method exec

	//-----------------------------------------------------------------------------------------
	/**
	 * Resize an image to a new size and save it 
	 * 
	 * @param path saving path
	 * @param x x- image origin (offset)
	 * @param y y- image origin (offset)
	 * @param width final image width
	 * @param height final image height
	 * @return file name of the saved image, or null if there was an error
	 */
	static private Callable<String> resizeAndSaveImage(final String path, final int x, final int y, final int width, final int height) 
	{
		return new Callable<String>() {
			public String call() {
				try {
					final ImagePlus imp = IJ.openImage(path);
					if (null == imp) {
						IJ.log("Could not open target image at " + path);
						return null;
					}
					final ImageProcessor ip = imp.getProcessor().createProcessor(width, height);
					// Color images are white by default: fill with black
					if (imp.getType() == ImagePlus.COLOR_RGB) 
					{
						ip.setRoi(0, 0, width, height);
						ip.setValue(0);
						ip.fill();
					}
					ip.insert(imp.getProcessor(), x, y);
					imp.flush();
					final ImagePlus big = new ImagePlus(imp.getTitle(), ip);
					big.setCalibration(imp.getCalibration());
					if (! new FileSaver(big).saveAsTiff(path)) {
						return null;
					}
					return new File(path).getName();
				} catch (Exception e) {
					e.printStackTrace();
					return null;
				}
			}
		};
	} // end resizeAndSaveImage method
	
	//-----------------------------------------------------------------------------------------
	/**
	 * Save transform into a file
	 * 
	 * @param path saving path and file name
	 * @param t coordinate transform to save
	 * @return file name of the saved file, or null if there was an error
	 */
	static private Callable<String> saveTransform(final String path, final CoordinateTransform t) 
	{
		return new Callable<String>() {
			public String call() {
				try {
					final FileWriter fw = new FileWriter(path);
					fw.write(t.toXML(""));
					fw.close();
					return new File(path).getName();
				} catch (Exception e) {
					e.printStackTrace();					
					return null;
				}
			}
		};
	} // end resizeAndSaveImage method
	//-----------------------------------------------------------------------------------------
	/**
	 * Make target (output) path by adding the output directory and the file name.
	 * File names are forced to have ".tif" extension.
	 * 
	 * @param dir output directory.
	 * @param name output file name.
	 * @return complete path for the target image.
	 */
	static private String makeTargetPath(final String dir, final String name) 
	{
		String filepath = dir + name;
		if (! name.toLowerCase().matches("^.*ti[f]{1,2}$")) 
			filepath += ".tif";
		return filepath;
	}	
	
	//-----------------------------------------------------------------------------------------
	/**
	 * Make transform file path.
	 * File names are forced to have ".xml" extension.
	 * 
	 * @param dir output directory.
	 * @param name output file name.
	 * @return complete path for the transform file.
	 */
	static private String makeTransformPath(final String dir, final String name) 
	{
		final int i = name.lastIndexOf(".");
		final String no_ext = name.substring(0, i+1);
		return dir + no_ext + "xml";		
	}	

	//-----------------------------------------------------------------------------------------
	/**
	 * Generate object to concurrently extract features
	 * 
	 * @param p feature extraction parameters
	 * @param ip input image
	 * @return callable object to execute feature extraction
	 */
	private static  Callable<ArrayList<Feature>> extractFeatures(final Param p, final ImageProcessor ip) {
		return new Callable<ArrayList<Feature>>() {
			public ArrayList<Feature> call() {
				final ArrayList<Feature> fs = new ArrayList<Feature>();
				new SIFT( new FloatArray2DSIFT( p.sift ) ).extractFeatures(ip, fs);
				return fs;
			}
		};
	}
	
	//-----------------------------------------------------------------------------------------
	/**
	 * Generate object to concurrently save an image
	 * 
	 * @param imp image to save
	 * @param path output path
	 * @return callable object to execute the saving
	 */
	private static Callable<Boolean> saveImage(final ImagePlus imp, final String path) 
	{
		return new Callable<Boolean>() {
			public Boolean call() {
				try {
					return new FileSaver(imp).saveAsTiff(path);
				} catch (Exception e) {
					e.printStackTrace();
					return false;
				}
			}
		};
	}
	
	//-----------------------------------------------------------------------------------------	
	/**
	 * Match features into inliers in a concurrent way
	 * 
	 * @param p registration parameters
	 * @param fs2 collection of features to match
	 * @param fs1 collection of features to match
	 * @param featuresModel features model 
	 * @return list of matched features
	 * @throws Exception if not enough points
	 */
	private static Callable<ArrayList<PointMatch>> matchFeatures(
			final Param p, 
			final Collection<Feature> fs2, 
			final Collection<Feature> fs1, 
			final Model<?> featuresModel ) throws Exception
	{
		return new Callable<ArrayList<PointMatch>>(){
			public ArrayList<PointMatch> call() throws Exception{
				// Match features (create candidates)
				final List< PointMatch > candidates = new ArrayList< PointMatch >();
				FeatureTransform.matchFeatures( fs2, fs1, candidates, Param.rod );

				final ArrayList<PointMatch> inliers = new ArrayList< PointMatch >();								

				// Filter candidates into inliers

				featuresModel.filterRansac(
						candidates,
						inliers,
						1000,
						Param.maxEpsilon,
						Param.minInlierRatio );
				return inliers;
			}
		};
		
	}// end method matchFeatures
	
	//-----------------------------------------------------------------------------------------
	/**
	 * Register two images with corresponding masks and 
	 * following the features and registration models.
	 * 
	 * @param imp1 target image
	 * @param imp2 source image
	 * @param imp1mask target mask
	 * @param imp2mask source mask
	 * @param i index in the loop of images (just to show information)
	 * @param sorted_file_names array of sorted source file names
	 * @param source_dir source directory
	 * @param target_dir target (output) directory
	 * @param exe executor service to save the images
	 * @param p registration parameters
	 * @param t coordinate transform
	 * @param commonBounds current common bounds of the registration space
	 * @param bounds list of bounds for the already registered images
	 * @param referenceIndex index of the reference image
	 * @return false if there is an error, true otherwise
	 * @throws Exception if something fails
	 */
	public static boolean register(
			ImagePlus imp1, 
			ImagePlus imp2,
			ImagePlus imp1mask,
			ImagePlus imp2mask,
			final int i,
			final String[] sorted_file_names,
			final String source_dir,
			final String target_dir,
			final ExecutorService exe,
			final Param p,
			CoordinateTransform t,
			Rectangle commonBounds,
			List<Rectangle> bounds,
			final int referenceIndex) throws Exception
	{
		// Update progress bar
		IJ.showStatus("Registering slice " + (i+1) + "/" + sorted_file_names.length);		
		
		// Extract SIFT features				
		Future<ArrayList<Feature>> fu1 = exe.submit(extractFeatures(p, imp1.getProcessor()));
		Future<ArrayList<Feature>> fu2 = exe.submit(extractFeatures(p, imp2.getProcessor()));
		ArrayList<Feature> fs1 = fu1.get();
		ArrayList<Feature> fs2 = fu2.get();
		
		final List< PointMatch > candidates = new ArrayList< PointMatch >();
		FeatureTransform.matchFeatures( fs2, fs1, candidates, Param.rod );

		final List< PointMatch > inliers = new ArrayList< PointMatch >();

		// Select features model
		Model< ? > featuresModel;
		switch ( Param.featuresModelIndex )
		{
			case Register_Virtual_Stack_MT.TRANSLATION:
				featuresModel = new TranslationModel2D();
				break;
			case Register_Virtual_Stack_MT.RIGID:
				featuresModel = new RigidModel2D();
				break;
			case Register_Virtual_Stack_MT.SIMILARITY:
				featuresModel = new SimilarityModel2D();
				break;
			case Register_Virtual_Stack_MT.AFFINE:
				featuresModel = new AffineModel2D();
				break;
			default:
				IJ.error("ERROR: unknown featuresModelIndex = " + Param.featuresModelIndex);
				return false;
		}
			
		// Filter candidates into inliers
		try {
			featuresModel.filterRansac(
					candidates,
					inliers,
					1000,
					Param.maxEpsilon,
					Param.minInlierRatio );
		} 
		catch ( NotEnoughDataPointsException e ) 
		{
			IJ.log("No features model found for file " + i + ": " + sorted_file_names[i]);
			// If the feature extraction does not find correspondences, then
			// only the elastic registration can be performed
			if(Param.registrationModelIndex != Register_Virtual_Stack_MT.ELASTIC)
			{
				IJ.error("No features model found for file " + i + ": " + sorted_file_names[i]);
				return false;
			}
		}
	
		// Generate registered image, put it into imp2 and save it
		switch (Param.registrationModelIndex) 
		{
			case Register_Virtual_Stack_MT.TRANSLATION:
			case Register_Virtual_Stack_MT.SIMILARITY:
			case Register_Virtual_Stack_MT.RIGID:
			case Register_Virtual_Stack_MT.AFFINE:
				((Model<?>)t).fit(inliers);
				break;
			case Register_Virtual_Stack_MT.ELASTIC:
				// set inliers as a PointRoi, and set masks
				//call_bUnwarpJ(...);
				//imp1.show();
				//imp2.show();
				final List< Point > sourcePoints = new ArrayList<Point>();
				final List< Point > targetPoints = new ArrayList<Point>();
				if(inliers.size() != 0)
				{
					PointMatch.sourcePoints( inliers, sourcePoints );
					PointMatch.targetPoints( inliers, targetPoints );
					
					imp2.setRoi( Util.pointsToPointRoi(sourcePoints) );
					imp1.setRoi( Util.pointsToPointRoi(targetPoints) );
				}
				
				//imp1.show();
				//ImagePlus aux = new ImagePlus("source", imp2.getProcessor().duplicate());
				//aux.setRoi( Util.pointsToPointRoi(targetPoints) );
				//aux.show();
				//if(imp1mask != null) new ImagePlus("mask", imp1mask).show();
				
				
				// Perform registration
				ImageProcessor mask1 = imp1mask.getProcessor() == null ? null : imp1mask.getProcessor();
				ImageProcessor mask2 = imp2mask.getProcessor() == null ? null : imp2mask.getProcessor();
				
				Transformation warp = bUnwarpJ_.computeTransformationBatch(imp2, imp1, mask2, mask1, p.elastic_param);
				
				// take the mask from the results
				//final ImagePlus output_ip = warp.getDirectResults();
				//imp2mask.setProcessor(imp2mask.getTitle(), output_ip.getStack().getProcessor(3));
				//output_ip.show();
				
				
				// Store result in a Cubic B-Spline transform
				((CubicBSplineTransform) t).set(warp.getIntervals(), warp.getDirectDeformationCoefficientsX(), warp.getDirectDeformationCoefficientsY(),
                		imp2.getWidth(), imp2.getHeight());
				break;
			case Register_Virtual_Stack_MT.MOVING_LEAST_SQUARES:
				((MovingLeastSquaresTransform)t).setModel(AffineModel2D.class);
				((MovingLeastSquaresTransform)t).setAlpha(1); // smoothness
				((MovingLeastSquaresTransform)t).setMatches(inliers);
				break;
		}

		// Calculate transform mesh
		TransformMesh mesh = new TransformMesh(t, 32, imp2.getWidth(), imp2.getHeight());
		TransformMeshMapping mapping = new TransformMeshMapping(mesh);
		
		// Create interpolated mask (only for elastic registration)
		if(Param.registrationModelIndex == Register_Virtual_Stack_MT.ELASTIC)
		{
			imp2mask.setProcessor(imp2mask.getTitle(), new ByteProcessor(imp2.getWidth(), imp2.getHeight()));
			imp2mask.getProcessor().setValue(255);
			imp2mask.getProcessor().fill();
			imp2mask.setProcessor(imp2mask.getTitle(), mapping.createMappedImageInterpolated(imp2mask.getProcessor() ) );
		}
		// Create interpolated deformed image with black background
		imp2.getProcessor().setValue(0);
		imp2.setProcessor(imp2.getTitle(), mapping.createMappedImageInterpolated(imp2.getProcessor()));						

		// Accumulate bounding boxes, so in the end they can be reopened and re-saved with an enlarged canvas.
		final Rectangle currentBounds = mesh.getBoundingBox();
		final Rectangle previousBounds = bounds.get( bounds.size() - 1 );
		currentBounds.x += previousBounds.x;
		currentBounds.y += previousBounds.y;
		bounds.add(currentBounds);
		
		//IJ.log(i + ": current bounding box = [" + currentBounds.x + " " + currentBounds.y + " " + currentBounds.width + " " + currentBounds.height + "]");
		
		// Update common bounds
		int min_x = commonBounds.x;
		int min_y = commonBounds.y;
		int max_x = commonBounds.x + commonBounds.width;
		int max_y = commonBounds.y + commonBounds.height;
		
		if(currentBounds.x < commonBounds.x)
			min_x = currentBounds.x;
		if(currentBounds.y < commonBounds.y)
			min_y = currentBounds.y;
		if(currentBounds.x + currentBounds.width > max_x)
			max_x = currentBounds.x + currentBounds.width;
		if(currentBounds.y + currentBounds.height > max_y)
			max_y = currentBounds.y + currentBounds.height;
		
		commonBounds.x = min_x;
		commonBounds.y = min_y;
		commonBounds.width = max_x - min_x;
		commonBounds.height = max_y - min_y;
		
		// Save target image
		exe.submit(saveImage(imp2, makeTargetPath(target_dir, sorted_file_names[i])));		
		return true;
	} //end method register
	
	// -------------------------------------------------------------------
	/**
	 * Get a new coordinate transform given a registration model
	 * 
	 * @param p registration parameters
	 * @return new coordinate transform
	 */
	public static CoordinateTransform getCoordinateTransform(Param p)
	{
		CoordinateTransform t;
		switch (Param.registrationModelIndex) 
		{
			case Register_Virtual_Stack_MT.TRANSLATION: t = new TranslationModel2D(); break;
			case Register_Virtual_Stack_MT.RIGID: t = new RigidModel2D(); break;
			case Register_Virtual_Stack_MT.SIMILARITY: t = new SimilarityModel2D(); break;
			case Register_Virtual_Stack_MT.AFFINE: t = new AffineModel2D(); break;
			case Register_Virtual_Stack_MT.ELASTIC: t = new CubicBSplineTransform(); break;
			case Register_Virtual_Stack_MT.MOVING_LEAST_SQUARES: t = new MovingLeastSquaresTransform(); break;
			default:
				IJ.log("ERROR: unknown registrationModelIndex = " + Param.registrationModelIndex);
				return null;
		}
		return t;
	}
	// -------------------------------------------------------------------
	/**
	 * Fit inliers given a registration model
	 * 
	 * @param p registration parameters
	 * @param t coordinate transform
	 * @param inliers point matches
	 * @throws Exception if something fails
	 */
	public static void fitInliers(Param p, CoordinateTransform t, List< PointMatch > inliers) throws Exception
	{
		switch (Param.registrationModelIndex) 
		{
			case Register_Virtual_Stack_MT.TRANSLATION:
			case Register_Virtual_Stack_MT.SIMILARITY:
			case Register_Virtual_Stack_MT.RIGID:
			case Register_Virtual_Stack_MT.AFFINE:
			case Register_Virtual_Stack_MT.ELASTIC:
				((Model<?>)t).fit(inliers);							
				break;													
			case Register_Virtual_Stack_MT.MOVING_LEAST_SQUARES:
				((MovingLeastSquaresTransform)t).setModel(AffineModel2D.class);
				((MovingLeastSquaresTransform)t).setAlpha(1); // smoothness
				((MovingLeastSquaresTransform)t).setMatches(inliers);
				break;
		}
		return;
	} // end method fitInliers
	
	// -------------------------------------------------------------------
	/**
	 * Regularize coordinate transform
	 * 
	 * @param t coordinate transform
	 * @param index slice index
	 */
	public static void regularize(CoordinateTransform t, int index)
	{
		if( t instanceof AffineModel2D || t instanceof SimilarityModel2D )
		{
			final AffineTransform a = (t instanceof AffineModel2D) ? ((AffineModel2D)t).createAffine() : ((SimilarityModel2D)t).createAffine();
			
			// Move to the center of the image
			a.translate(centerX[index], centerY[index]);
			
			/*
			IJ.log(" A: " + a.getScaleX() + " " + a.getShearY() + " " + a.getShearX()
					+ " " + a.getScaleY() + " " + a.getTranslateX() + " " + 
					+ a.getTranslateY() );
					*/
			
			// retrieves scaling, shearing, rotation and translation from an affine
			// transformation matrix A (which has translation values in the right column)
			// by Daniel Berger for MIT-BCS Seung, April 19 2009

			// We assume that sheary=0
			// scalex=sqrt(A(1,1)*A(1,1)+A(2,1)*A(2,1));
			final double a11 = a.getScaleX();
			final double a21 = a.getShearY();
			final double scaleX = Math.sqrt( a11 * a11 + a21 * a21 );
			// rotang=atan2(A(2,1)/scalex,A(1,1)/scalex);
			final double rotang = Math.atan2( a21/scaleX, a11/scaleX);

			// R=[[cos(-rotang) -sin(-rotang)];[sin(-rotang) cos(-rotang)]];
			
			// rotate back shearx and scaley
			//v=R*[A(1,2) A(2,2)]';
			final double a12 = a.getShearX();
			final double a22 = a.getScaleY();
			final double shearX = Math.cos(-rotang) * a12 - Math.sin(-rotang) * a22;
			final double scaleY = Math.sin(-rotang) * a12 + Math.cos(-rotang) * a22;

			// rotate back translation
			// v=R*[A(1,3) A(2,3)]';
			final double transX = Math.cos(-rotang) * a.getTranslateX() - Math.sin(-rotang) * a.getTranslateY();
			final double transY = Math.sin(-rotang) * a.getTranslateX() + Math.cos(-rotang) * a.getTranslateY();
			
			// TWEAK		
			
			final double new_shearX = shearX * (1.0 - tweakShear); 
			//final double new_shearY = 0; // shearY * (1.0 - tweakShear);
			
			final double avgScale = (scaleX + scaleY)/2;
		    final double aspectRatio = scaleX / scaleY;
		    final double regAvgScale = avgScale * (1.0 - tweakScale) + 1.0  * tweakScale;
		    final double regAspectRatio = aspectRatio * (1.0 - tweakIso) + 1.0 * tweakIso;
		    
		    //IJ.log("avgScale = " + avgScale + " aspectRatio = " + aspectRatio + " regAvgScale = " + regAvgScale + " regAspectRatio = " + regAspectRatio);
		    
		    final double new_scaleY = (2.0 * regAvgScale) / (regAspectRatio + 1.0);
		    final double new_scaleX = regAspectRatio * new_scaleY;
			
			final AffineTransform b = makeAffineMatrix(new_scaleX, new_scaleY, new_shearX, 0, rotang, transX, transY);
									
		    //IJ.log("new_scaleX = " + new_scaleX + " new_scaleY = " + new_scaleY + " new_shearX = " + new_shearX + " new_shearY = " + new_shearY);		    		    		    
			
			// Move back the center
			b.translate(-centerX[index], -centerY[index]);
			
			if(t instanceof AffineModel2D)
				((AffineModel2D)t).set( b );
			else
				((SimilarityModel2D)t).set( (float) b.getScaleX(), (float) b.getShearY(), (float) b.getTranslateX(), (float) b.getTranslateY() );			
		}		
		
										
	}// end method regularize
	
	//---------------------------------------------------------------------------------
	/**
	 * Makes an affine transformation matrix from the given scale, shear,
	 * rotation and translation values
     * if you want a uniquely retrievable matrix, give sheary=0
     * 
	 * @param scalex scaling in x
	 * @param scaley scaling in y
	 * @param shearx shearing in x
	 * @param sheary shearing in y
	 * @param rotang angle of rotation (in radians)
	 * @param transx translation in x
	 * @param transy translation in y
	 * @return affine transformation matrix
	 */
	public static AffineTransform makeAffineMatrix(
			final double scalex, 
			final double scaley, 
			final double shearx, 
			final double sheary, 
			final double rotang, 
			final double transx, 
			final double transy)
	{
		/*
		%makes an affine transformation matrix from the given scale, shear,
		%rotation and translation values
		%if you want a uniquely retrievable matrix, give sheary=0
		%by Daniel Berger for MIT-BCS Seung, April 19 2009

		A=[[scalex shearx transx];[sheary scaley transy];[0 0 1]];
		A=[[cos(rotang) -sin(rotang) 0];[sin(rotang) cos(rotang) 0];[0 0 1]] * A;
		*/
		
		final double m00 = Math.cos(rotang) * scalex - Math.sin(rotang) * sheary;
		final double m01 = Math.cos(rotang) * shearx - Math.sin(rotang) * scaley;
		final double m02 = Math.cos(rotang) * transx - Math.sin(rotang) * transy;
		
		final double m10 = Math.sin(rotang) * scalex + Math.cos(rotang) * sheary;
		final double m11 = Math.sin(rotang) * shearx + Math.cos(rotang) * scaley;
		final double m12 = Math.sin(rotang) * transx + Math.cos(rotang) * transy;
		
		return new AffineTransform( m00,  m10,  m01,  m11,  m02,  m12);		
	} // end method makeAffineMatrix
	
	//---------------------------------------------------------------------------------
    /**
     * Shows regularization dialog when "Shrinkage constrain" is checked.
     * 
     * @param p registration parameters
     * @return false when dialog is canceled or true when it is not
     */
	public static boolean showRegularizationDialog(Param p) 
	{
		// Feature extraction parameters
		GenericDialog gd = new GenericDialog("Shrinkage regularization");
		
		// If the registration model is SIMILARITY, then display isostropy weight = 1.0
		if(Param.registrationModelIndex == Register_Virtual_Stack_MT.SIMILARITY)
			tweakIso = 1.0;
		
		gd.addNumericField( "shear :", tweakShear, 2 );
		final TextField shearTextField = (TextField) gd.getNumericFields().lastElement();
		
		gd.addNumericField( "scale :", tweakScale, 2);
		final TextField scaleTextField = (TextField) gd.getNumericFields().lastElement();
		
		gd.addNumericField( "isotropy :", tweakIso, 2 );		
		final TextField isotropyTextField = (TextField) gd.getNumericFields().lastElement();
		
		// If the registration model is SIMILARITY, then disable the isotropy text field
		if( Param.registrationModelIndex == Register_Virtual_Stack_MT.SIMILARITY )
			isotropyTextField.setEnabled(false);
		else if (Param.registrationModelIndex == Register_Virtual_Stack_MT.ELASTIC)
		{
			shearTextField.setEnabled(false);
			scaleTextField.setEnabled(false);
			isotropyTextField.setEnabled(false);			
			
		}
		else
			isotropyTextField.setEnabled(true);						
		
		gd.addMessage( "Values between 0 and 1 are expected" );
		gd.addMessage( "(the closest to 1, the closest to rigid)" );

		gd.addCheckbox("Display_relaxation_graph", displayRelaxGraph);

		gd.showDialog();

		// Exit when canceled
		if (gd.wasCanceled()) 
			return false;
		
		tweakShear = (double) gd.getNextNumber();
		tweakScale = (double) gd.getNextNumber();		
		tweakIso = (double) gd.getNextNumber();
		displayRelaxGraph = gd.getNextBoolean();


		return true;
	} // end method showRegularizationDialog
	

	//-----------------------------------------------------------------------------------------
	/**
	 * Correct transforms from global scaling or rotation
	 * 
	 * @param transform array of transforms
	 */
	public static void postProcessTransforms(CoordinateTransform[] transform) 
	{
		double avgAngle = 0;
		double avgScale = 0;
		
		// Calculate average scaling and angle.
		for(int i = 0; i < transform.length; i++)
		{
			final CoordinateTransform t = transform[i];
			
			if( t instanceof AffineModel2D || t instanceof SimilarityModel2D )
			{
				final AffineTransform a = (t instanceof AffineModel2D) ? ((AffineModel2D)t).createAffine() : ((SimilarityModel2D)t).createAffine();
				
				// Move to the center of the image
				//a.translate(centerX[i], centerY[i]);
								
				// We assume that sheary=0
				// scalex=sqrt(A(1,1)*A(1,1)+A(2,1)*A(2,1));
				final double a11 = a.getScaleX();
				final double a21 = a.getShearY();
				final double scaleX = Math.sqrt( a11 * a11 + a21 * a21 );
				// rotang=atan2(A(2,1)/scalex,A(1,1)/scalex);
				final double rotang = Math.atan2( a21/scaleX, a11/scaleX);

				// R=[[cos(-rotang) -sin(-rotang)];[sin(-rotang) cos(-rotang)]];
				
				// rotate back shearx and scaley
				//v=R*[A(1,2) A(2,2)]';
				final double a12 = a.getShearX();
				final double a22 = a.getScaleY();
				final double scaleY = Math.sin(-rotang) * a12 + Math.cos(-rotang) * a22;
				
				avgScale += (scaleX + scaleY) / 2.0;
				avgAngle += rotang;							
			}					
		}
		
		avgScale /= transform.length;
		avgAngle /= transform.length;
		
		//IJ.log("average scaling = " + avgScale + " average rotation = " + avgAngle);
		
		AffineTransform correctionMatrix = new AffineTransform( Math.cos(-avgAngle) / avgScale,
																Math.sin(-avgAngle) / avgScale,
															   -Math.sin(-avgAngle) / avgScale,
															    Math.cos(-avgAngle) / avgScale,
															    0,0							    );
		
		// Correct from average scaling and rotation
		for(int i = 0; i < transform.length; i++)
		{
			if( transform[i] instanceof AffineModel2D || transform[i] instanceof SimilarityModel2D )
			{
				final AffineTransform a = (transform[i] instanceof AffineModel2D) ? 
										((AffineModel2D)transform[i]).createAffine() : 
										((SimilarityModel2D)transform[i]).createAffine();
				
				final AffineTransform b = new AffineTransform(a);
				b.concatenate(correctionMatrix);
						
				
			    // Move back the center
				//b.translate(-centerX[i], -centerY[i]);

				if(transform[i] instanceof AffineModel2D)
					((AffineModel2D)transform[i]).set( b );
				else
					((SimilarityModel2D)transform[i]).set( (float) b.getScaleX(), (float) b.getShearY(), (float) b.getTranslateX(), (float) b.getTranslateY() );
				
			}
		}
		
	} // end method postProcessTransform
	
	
}// end Register_Virtual_Stack_MT class<|MERGE_RESOLUTION|>--- conflicted
+++ resolved
@@ -156,11 +156,8 @@
 	/** relaxation threshold (if the difference between last two iterations is below this threshold, the relaxation stops */
 	public static final float STOP_THRESHOLD = 0.01f;
 	/** maximum number of iterations in the relaxation loop */
-<<<<<<< HEAD
-	public static final int MAX_ITER = 1;
-=======
 	public static final int MAX_ITER = 300;
->>>>>>> f3f773fd
+
 
 	//---------------------------------------------------------------------------------
 	/**
@@ -673,16 +670,9 @@
 	public static boolean relax(
 			List<PointMatch>[] inliers,
 			CoordinateTransform[] transform, 
-			Param p) 
-<<<<<<< HEAD
-	{
-		// TODO: Elastic registration not implemented yet
-		//if(Param.registrationModelIndex == Register_Virtual_Stack_MT.ELASTIC)
-			//return true;
-			
-=======
+			Param p) 			
 	{			
->>>>>>> f3f773fd
+
 		final boolean display = displayRelaxGraph;
 		
 		// Display mean distance
